--- conflicted
+++ resolved
@@ -1,165 +1,136 @@
-{
-  "name": "@genobank/login",
-<<<<<<< HEAD
-  "version": "3.0.0",
-  "description": "Enhanced standalone Web3 authentication module for GenoBank.io with improved error handling, network flexibility, and framework adapters",
-  "main": "dist/genobank-auth.js",
-  "module": "dist/genobank-auth.esm.js",
-  "types": "dist/index.d.ts",
-  "files": [
-    "dist",
-    "adapters",
-    "plugins",
-    "examples",
-    "README.md",
-    "LICENSE"
-=======
-  "version": "2.0.0",
-  "description": "GenoBank.io Authentication & File Import Module - Web3/OAuth login and universal genomic file import for any web application",
-  "main": "genobank-auth.js",
-  "types": "index.d.ts",
-  "files": [
-    "genobank-auth.js",
-    "genobank-ui.js",
-    "genobank-biofiles.js",
-    "genobank-biofiles-ui.js",
-    "genobank-file-import.js",
-    "FILE-IMPORT-README.md",
-    "index.d.ts",
-    "examples/",
-    "assets/"
->>>>>>> 44e8d56b
-  ],
-  "exports": {
-    ".": {
-      "import": "./dist/genobank-auth.esm.js",
-      "require": "./dist/genobank-auth.js",
-      "types": "./dist/index.d.ts"
-    },
-    "./auth": "./dist/genobank-auth.js",
-    "./ui": "./dist/genobank-ui.js",
-    "./errors": "./dist/genobank-auth-error.js",
-    "./network": "./dist/network-configs.js",
-    "./react": "./adapters/react-adapter.js",
-    "./vue": "./adapters/vue-adapter.js",
-    "./plugins/*": "./plugins/*.js"
-  },
-  "scripts": {
-    "build": "rollup -c",
-    "build:watch": "rollup -c -w",
-    "test": "jest",
-    "test:watch": "jest --watch",
-    "test:coverage": "jest --coverage",
-    "lint": "eslint src/**/*.js",
-    "format": "prettier --write \"src/**/*.js\"",
-    "prepublishOnly": "npm run test && npm run build",
-    "demo": "http-server -p 8080 -o examples/enhanced-basic.html"
-  },
-  "repository": {
-    "type": "git",
-    "url": "git+https://github.com/Genobank/login.git"
-  },
-  "keywords": [
-    "web3",
-    "authentication",
-    "metamask",
-    "oauth",
-    "blockchain",
-    "avalanche",
-    "ethereum",
-    "polygon",
-    "genobank",
-    "genomics",
-    "decentralized",
-    "error-handling",
-    "multi-network",
-    "plugins",
-    "react",
-    "vue",
-    "typescript"
-  ],
-  "author": "GenoBank.io",
-  "license": "MIT",
-  "bugs": {
-    "url": "https://github.com/Genobank/login/issues"
-  },
-  "homepage": "https://github.com/Genobank/login#readme",
-  "peerDependencies": {
-    "ethers": "^5.0.0 || ^6.0.0",
-    "web3": "^3.0.0 || ^4.0.0"
-  },
-  "peerDependenciesMeta": {
-    "ethers": {
-      "optional": false
-    },
-    "web3": {
-      "optional": false
-    }
-  },
-  "devDependencies": {
-    "@babel/core": "^7.22.0",
-    "@babel/preset-env": "^7.22.0",
-    "@rollup/plugin-babel": "^6.0.3",
-    "@rollup/plugin-commonjs": "^25.0.0",
-    "@rollup/plugin-json": "^6.0.0",
-    "@rollup/plugin-node-resolve": "^15.0.0",
-    "@rollup/plugin-terser": "^0.4.0",
-    "@types/jest": "^29.5.0",
-    "eslint": "^8.40.0",
-    "eslint-config-prettier": "^8.8.0",
-    "eslint-plugin-jest": "^27.2.0",
-    "http-server": "^14.1.0",
-    "jest": "^29.5.0",
-    "jest-environment-jsdom": "^29.5.0",
-    "prettier": "^2.8.0",
-    "rollup": "^3.20.0",
-    "rollup-plugin-copy": "^3.4.0",
-    "rollup-plugin-typescript2": "^0.34.0",
-    "typescript": "^5.0.0"
-  },
-  "engines": {
-    "node": ">=14.0.0"
-  },
-<<<<<<< HEAD
-  "browserslist": [
-    "> 0.5%",
-    "last 2 versions",
-    "not dead",
-    "not ie <= 11"
-  ],
-  "jest": {
-    "testEnvironment": "jsdom",
-    "collectCoverageFrom": [
-      "src/**/*.js",
-      "!src/**/*.test.js"
-    ],
-    "coverageThreshold": {
-      "global": {
-        "branches": 80,
-        "functions": 80,
-        "lines": 80,
-        "statements": 80
-      }
-    }
-  }
-=======
-  "browser": {
-    "genobank-auth.js": "./genobank-auth.js",
-    "genobank-ui.js": "./genobank-ui.js",
-    "genobank-biofiles.js": "./genobank-biofiles.js",
-    "genobank-biofiles-ui.js": "./genobank-biofiles-ui.js",
-    "genobank-file-import.js": "./genobank-file-import.js"
-  },
-  "exports": {
-    ".": {
-      "import": "./genobank-auth.js",
-      "require": "./genobank-auth.js"
-    },
-    "./auth": "./genobank-auth.js",
-    "./ui": "./genobank-ui.js",
-    "./biofiles": "./genobank-biofiles.js",
-    "./file-import": "./genobank-file-import.js"
-  },
-  "cdn": "https://unpkg.com/@genobank/login@latest/genobank-file-import.js"
->>>>>>> 44e8d56b
+{
+  "name": "@genobank/login",
+  "version": "3.0.0",
+  "description": "GenoBank.io Authentication & File Import Module - Web3/OAuth login and universal genomic file import for any web application with enhanced error handling, network flexibility, and framework adapters",
+  "main": "dist/genobank-auth.js",
+  "module": "dist/genobank-auth.esm.js",
+  "types": "dist/index.d.ts",
+  "files": [
+    "dist",
+    "adapters",
+    "plugins",
+    "examples",
+    "genobank-file-import.js",
+    "FILE-IMPORT-README.md",
+    "README.md",
+    "LICENSE"
+  ],
+  "exports": {
+    ".": {
+      "import": "./dist/genobank-auth.esm.js",
+      "require": "./dist/genobank-auth.js",
+      "types": "./dist/index.d.ts"
+    },
+    "./auth": "./dist/genobank-auth.js",
+    "./ui": "./dist/genobank-ui.js",
+    "./errors": "./dist/genobank-auth-error.js",
+    "./network": "./dist/network-configs.js",
+    "./react": "./adapters/react-adapter.js",
+    "./vue": "./adapters/vue-adapter.js",
+    "./plugins/*": "./plugins/*.js",
+    "./file-import": "./genobank-file-import.js"
+  },
+  "scripts": {
+    "build": "rollup -c",
+    "build:watch": "rollup -c -w",
+    "test": "jest",
+    "test:watch": "jest --watch",
+    "test:coverage": "jest --coverage",
+    "lint": "eslint src/**/*.js",
+    "format": "prettier --write \"src/**/*.js\"",
+    "prepublishOnly": "npm run test && npm run build",
+    "demo": "http-server -p 8080 -o examples/enhanced-basic.html"
+  },
+  "repository": {
+    "type": "git",
+    "url": "git+https://github.com/Genobank/login.git"
+  },
+  "keywords": [
+    "web3",
+    "authentication",
+    "metamask",
+    "oauth",
+    "blockchain",
+    "avalanche",
+    "ethereum",
+    "polygon",
+    "genobank",
+    "genomics",
+    "decentralized",
+    "error-handling",
+    "multi-network",
+    "plugins",
+    "react",
+    "vue",
+    "typescript"
+  ],
+  "author": "GenoBank.io",
+  "license": "MIT",
+  "bugs": {
+    "url": "https://github.com/Genobank/login/issues"
+  },
+  "homepage": "https://github.com/Genobank/login#readme",
+  "peerDependencies": {
+    "ethers": "^5.0.0 || ^6.0.0",
+    "web3": "^3.0.0 || ^4.0.0"
+  },
+  "peerDependenciesMeta": {
+    "ethers": {
+      "optional": false
+    },
+    "web3": {
+      "optional": false
+    }
+  },
+  "devDependencies": {
+    "@babel/core": "^7.22.0",
+    "@babel/preset-env": "^7.22.0",
+    "@rollup/plugin-babel": "^6.0.3",
+    "@rollup/plugin-commonjs": "^25.0.0",
+    "@rollup/plugin-json": "^6.0.0",
+    "@rollup/plugin-node-resolve": "^15.0.0",
+    "@rollup/plugin-terser": "^0.4.0",
+    "@types/jest": "^29.5.0",
+    "eslint": "^8.40.0",
+    "eslint-config-prettier": "^8.8.0",
+    "eslint-plugin-jest": "^27.2.0",
+    "http-server": "^14.1.0",
+    "jest": "^29.5.0",
+    "jest-environment-jsdom": "^29.5.0",
+    "prettier": "^2.8.0",
+    "rollup": "^3.20.0",
+    "rollup-plugin-copy": "^3.4.0",
+    "rollup-plugin-typescript2": "^0.34.0",
+    "typescript": "^5.0.0"
+  },
+  "engines": {
+    "node": ">=14.0.0"
+  },
+  "browserslist": [
+    "> 0.5%",
+    "last 2 versions",
+    "not dead",
+    "not ie <= 11"
+  ],
+  "browser": {
+    "genobank-auth.js": "./dist/genobank-auth.js",
+    "genobank-ui.js": "./dist/genobank-ui.js",
+    "genobank-file-import.js": "./genobank-file-import.js"
+  },
+  "jest": {
+    "testEnvironment": "jsdom",
+    "collectCoverageFrom": [
+      "src/**/*.js",
+      "!src/**/*.test.js"
+    ],
+    "coverageThreshold": {
+      "global": {
+        "branches": 80,
+        "functions": 80,
+        "lines": 80,
+        "statements": 80
+      }
+    }
+  },
+  "cdn": "https://unpkg.com/@genobank/login@latest/genobank-file-import.js"
 }